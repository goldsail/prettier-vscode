--- conflicted
+++ resolved
@@ -54,6 +54,7 @@
     "mocha": "^6.2.0",
     "mocha-junit-reporter": "^1.23.1",
     "tslint": "^5.19.0",
+    "vscode-nls-dev": "^3.3.1",
     "vscode-test": "^1.2.0"
   },
   "dependencies": {
@@ -64,7 +65,8 @@
     "prettier-tslint": "^0.4.2",
     "read-pkg-up": "^6.0.0",
     "resolve": "^1.10.0",
-    "typescript": "^3.5.3"
+    "typescript": "^3.5.3",
+    "vscode-nls": "^4.1.1"
   },
   "contributes": {
     "configuration": {
@@ -219,8 +221,7 @@
             "cr"
           ],
           "default": "auto",
-<<<<<<< HEAD
-          "description": "Specify the end of line used by prettier"
+          "description": "%ext.config.endOfLine%"
         },
         "prettier.quoteProps": {
           "type": "string",
@@ -230,10 +231,7 @@
             "preserve"
           ],
           "default": "as-needed",
-          "description": "Change when properties in objects are quoted"
-=======
-          "description": "%ext.config.endOfLine%"
->>>>>>> 1eb0c3b1
+          "description": "%ext.config.quoteProps%"
         }
       }
     },
